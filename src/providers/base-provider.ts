import fetch from 'node-fetch';
import { AIProvider, ChatCompletionRequest, ChatCompletionResponse, ModelsResponse } from '../types.js';
import { APIError } from '../utils/error-handler.js';
import { usageTracker } from '../utils/usage-tracker.js';

export abstract class BaseProvider implements AIProvider {
  abstract readonly name: string;
  protected abstract readonly baseUrl: string;
  protected abstract readonly apiKey: string | undefined;

  isConfigured(): boolean {
    return !!this.apiKey;
  }

  // Template method pattern: allow providers to customize headers
  protected getHeaders(): Record<string, string> {
    return {
      'Authorization': `Bearer ${this.apiKey}`,
      'Content-Type': 'application/json'
    };
  }

  // Template method pattern: allow providers to transform requests
  protected transformRequest(request: ChatCompletionRequest): any {
    return request;
  }

  // Template method pattern: allow providers to transform responses
  protected transformResponse(response: any): ChatCompletionResponse {
    return response;
  }

  // Template method pattern: allow providers to customize endpoint
  protected getChatCompletionEndpoint(): string {
    return '/chat/completions';
  }

  protected getModelsEndpoint(): string {
    return '/models';
  }

  protected async makeAPIRequest<T>(endpoint: string, options: any = {}): Promise<T> {
    if (!this.apiKey) {
      throw new APIError(401, `${this.name} API key not configured`);
    }

    const url = `${this.baseUrl}${endpoint}`;
    const headers = {
      ...this.getHeaders(),
      ...options.headers
    };

    const response = await fetch(url, {
      ...options,
      headers
    });

    if (!response.ok) {
      const errorText = await response.text();
      throw new APIError(
        response.status, 
        `${this.name} API error: ${response.status} - ${errorText}`
      );
    }

    return response.json() as Promise<T>;
  }

  async chatCompletion(request: ChatCompletionRequest): Promise<ChatCompletionResponse> {
    const transformedRequest = this.transformRequest(request);
    const response = await this.makeAPIRequest(this.getChatCompletionEndpoint(), {
      method: 'POST',
      body: JSON.stringify(transformedRequest)
    });
    
<<<<<<< HEAD
    // Extract token counts and track usage with the new method signature
    if (response.usage) {
      const inputTokens = response.usage.prompt_tokens || 0;
      const outputTokens = response.usage.completion_tokens || 0;
      usageTracker.trackUsage(request.model, this.name, inputTokens, outputTokens);
    }
=======
    const transformedResponse = this.transformResponse(response);
    usageTracker.trackUsage(this.name, request.model, transformedResponse);
>>>>>>> a0c0cab3
    
    return transformedResponse;
  }

  async getModels(): Promise<ModelsResponse> {
    return this.makeAPIRequest<ModelsResponse>(this.getModelsEndpoint());
  }
}<|MERGE_RESOLUTION|>--- conflicted
+++ resolved
@@ -73,17 +73,14 @@
       body: JSON.stringify(transformedRequest)
     });
     
-<<<<<<< HEAD
+    const transformedResponse = this.transformResponse(response);
+    
     // Extract token counts and track usage with the new method signature
-    if (response.usage) {
-      const inputTokens = response.usage.prompt_tokens || 0;
-      const outputTokens = response.usage.completion_tokens || 0;
+    if (transformedResponse.usage) {
+      const inputTokens = transformedResponse.usage.prompt_tokens || 0;
+      const outputTokens = transformedResponse.usage.completion_tokens || 0;
       usageTracker.trackUsage(request.model, this.name, inputTokens, outputTokens);
     }
-=======
-    const transformedResponse = this.transformResponse(response);
-    usageTracker.trackUsage(this.name, request.model, transformedResponse);
->>>>>>> a0c0cab3
     
     return transformedResponse;
   }
