--- conflicted
+++ resolved
@@ -2,30 +2,6 @@
 currency: USD
 unit: MTok
 models:
-<<<<<<< HEAD
-  kwaipilot/kat-coder-pro:free:
-    id: kwaipilot/kat-coder-pro:free
-    input: 0
-    output: 0
-    original_provider: kwaipilot
-  kat-coder-pro:free:
-    id: kwaipilot/kat-coder-pro:free
-    input: 0
-    output: 0
-    original_provider: kwaipilot
-  moonshotai/kimi-linear-48b-a3b-instruct:
-    id: moonshotai/kimi-linear-48b-a3b-instruct
-    input: 0.3
-    output: 0.6
-    original_provider: moonshotai
-  kimi-linear-48b-a3b-instruct:
-    id: moonshotai/kimi-linear-48b-a3b-instruct
-    input: 0.3
-    output: 0.6
-    original_provider: moonshotai
-  openrouter/polaris-alpha:
-    id: openrouter/polaris-alpha
-=======
   google/gemini-3-pro-preview:
     id: google/gemini-3-pro-preview
     input: 2
@@ -48,7 +24,6 @@
     original_provider: openrouter
   openrouter/sherlock-think-alpha:
     id: openrouter/sherlock-think-alpha
->>>>>>> 202c5645
     input: 0
     output: 0
     original_provider: openrouter
@@ -129,15 +104,6 @@
     original_provider: moonshotai
   moonshotai/kimi-k2-thinking:
     id: moonshotai/kimi-k2-thinking
-<<<<<<< HEAD
-    input: 0.55
-    output: 2.25
-    original_provider: moonshotai
-  kimi-k2-thinking:
-    id: moonshotai/kimi-k2-thinking
-    input: 0.55
-    output: 2.25
-=======
     input: 0.45
     output: 2.35
     original_provider: moonshotai
@@ -145,7 +111,6 @@
     id: moonshotai/kimi-k2-thinking
     input: 0.45
     output: 2.35
->>>>>>> 202c5645
     original_provider: moonshotai
   amazon/nova-premier-v1:
     id: amazon/nova-premier-v1
@@ -399,13 +364,13 @@
     original_provider: z-ai
   z-ai/glm-4.6:exacto:
     id: z-ai/glm-4.6:exacto
-    input: 0.6
-    output: 2.2
+    input: 0.45
+    output: 1.9
     original_provider: z-ai
   glm-4.6:exacto:
     id: z-ai/glm-4.6:exacto
-    input: 0.6
-    output: 2.2
+    input: 0.45
+    output: 1.9
     original_provider: z-ai
   anthropic/claude-sonnet-4.5:
     id: anthropic/claude-sonnet-4.5
@@ -2737,8 +2702,6 @@
     input: 0.17
     output: 0.43
     original_provider: thedrummer
-<<<<<<< HEAD
-=======
   meta-llama/llama-3.2-1b-instruct:
     id: meta-llama/llama-3.2-1b-instruct
     input: 0.027
@@ -2749,7 +2712,6 @@
     input: 0.027
     output: 0.2
     original_provider: meta-llama
->>>>>>> 202c5645
   meta-llama/llama-3.2-3b-instruct:free:
     id: meta-llama/llama-3.2-3b-instruct:free
     input: 0
@@ -2769,26 +2731,6 @@
     id: meta-llama/llama-3.2-3b-instruct
     input: 0.02
     output: 0.02
-    original_provider: meta-llama
-  meta-llama/llama-3.2-1b-instruct:
-    id: meta-llama/llama-3.2-1b-instruct
-    input: 0.027
-    output: 0.2
-    original_provider: meta-llama
-  llama-3.2-1b-instruct:
-    id: meta-llama/llama-3.2-1b-instruct
-    input: 0.027
-    output: 0.2
-    original_provider: meta-llama
-  meta-llama/llama-3.2-90b-vision-instruct:
-    id: meta-llama/llama-3.2-90b-vision-instruct
-    input: 0.35
-    output: 0.4
-    original_provider: meta-llama
-  llama-3.2-90b-vision-instruct:
-    id: meta-llama/llama-3.2-90b-vision-instruct
-    input: 0.35
-    output: 0.4
     original_provider: meta-llama
   meta-llama/llama-3.2-11b-vision-instruct:
     id: meta-llama/llama-3.2-11b-vision-instruct
@@ -2870,19 +2812,6 @@
     input: 2.5
     output: 10
     original_provider: cohere
-<<<<<<< HEAD
-  sao10k/l3.1-euryale-70b:
-    id: sao10k/l3.1-euryale-70b
-    input: 0.65
-    output: 0.75
-    original_provider: sao10k
-  l3.1-euryale-70b:
-    id: sao10k/l3.1-euryale-70b
-    input: 0.65
-    output: 0.75
-    original_provider: sao10k
-=======
->>>>>>> 202c5645
   qwen/qwen-2.5-vl-7b-instruct:
     id: qwen/qwen-2.5-vl-7b-instruct
     input: 0.2
@@ -2983,8 +2912,6 @@
     input: 4
     output: 4
     original_provider: meta-llama
-<<<<<<< HEAD
-=======
   meta-llama/llama-3.1-70b-instruct:
     id: meta-llama/llama-3.1-70b-instruct
     input: 0.4
@@ -3005,7 +2932,6 @@
     input: 3.5
     output: 3.5
     original_provider: meta-llama
->>>>>>> 202c5645
   meta-llama/llama-3.1-8b-instruct:
     id: meta-llama/llama-3.1-8b-instruct
     input: 0.02
@@ -3015,26 +2941,6 @@
     id: meta-llama/llama-3.1-8b-instruct
     input: 0.02
     output: 0.03
-    original_provider: meta-llama
-  meta-llama/llama-3.1-405b-instruct:
-    id: meta-llama/llama-3.1-405b-instruct
-    input: 3.5
-    output: 3.5
-    original_provider: meta-llama
-  llama-3.1-405b-instruct:
-    id: meta-llama/llama-3.1-405b-instruct
-    input: 3.5
-    output: 3.5
-    original_provider: meta-llama
-  meta-llama/llama-3.1-70b-instruct:
-    id: meta-llama/llama-3.1-70b-instruct
-    input: 0.4
-    output: 0.4
-    original_provider: meta-llama
-  llama-3.1-70b-instruct:
-    id: meta-llama/llama-3.1-70b-instruct
-    input: 0.4
-    output: 0.4
     original_provider: meta-llama
   mistralai/mistral-nemo:free:
     id: mistralai/mistral-nemo:free
@@ -3106,7 +3012,36 @@
     input: 1.48
     output: 1.48
     original_provider: sao10k
-<<<<<<< HEAD
+  mistralai/mistral-7b-instruct-v0.3:
+    id: mistralai/mistral-7b-instruct-v0.3
+    input: 0.2
+    output: 0.2
+    original_provider: mistralai
+  mistral-7b-instruct-v0.3:
+    id: mistralai/mistral-7b-instruct-v0.3
+    input: 0.2
+    output: 0.2
+    original_provider: mistralai
+  mistralai/mistral-7b-instruct:free:
+    id: mistralai/mistral-7b-instruct:free
+    input: 0
+    output: 0
+    original_provider: mistralai
+  mistral-7b-instruct:free:
+    id: mistralai/mistral-7b-instruct:free
+    input: 0
+    output: 0
+    original_provider: mistralai
+  mistralai/mistral-7b-instruct:
+    id: mistralai/mistral-7b-instruct
+    input: 0.028
+    output: 0.054
+    original_provider: mistralai
+  mistral-7b-instruct:
+    id: mistralai/mistral-7b-instruct
+    input: 0.028
+    output: 0.054
+    original_provider: mistralai
   nousresearch/hermes-2-pro-llama-3-8b:
     id: nousresearch/hermes-2-pro-llama-3-8b
     input: 0.025
@@ -3117,48 +3052,6 @@
     input: 0.025
     output: 0.08
     original_provider: nousresearch
-=======
-  mistralai/mistral-7b-instruct-v0.3:
-    id: mistralai/mistral-7b-instruct-v0.3
-    input: 0.2
-    output: 0.2
-    original_provider: mistralai
-  mistral-7b-instruct-v0.3:
-    id: mistralai/mistral-7b-instruct-v0.3
-    input: 0.2
-    output: 0.2
-    original_provider: mistralai
->>>>>>> 202c5645
-  mistralai/mistral-7b-instruct:free:
-    id: mistralai/mistral-7b-instruct:free
-    input: 0
-    output: 0
-    original_provider: mistralai
-  mistral-7b-instruct:free:
-    id: mistralai/mistral-7b-instruct:free
-    input: 0
-    output: 0
-    original_provider: mistralai
-  mistralai/mistral-7b-instruct:
-    id: mistralai/mistral-7b-instruct
-    input: 0.028
-    output: 0.054
-    original_provider: mistralai
-  mistral-7b-instruct:
-    id: mistralai/mistral-7b-instruct
-    input: 0.028
-    output: 0.054
-    original_provider: mistralai
-  mistralai/mistral-7b-instruct-v0.3:
-    id: mistralai/mistral-7b-instruct-v0.3
-    input: 0.2
-    output: 0.2
-    original_provider: mistralai
-  mistral-7b-instruct-v0.3:
-    id: mistralai/mistral-7b-instruct-v0.3
-    input: 0.2
-    output: 0.2
-    original_provider: mistralai
   microsoft/phi-3-mini-128k-instruct:
     id: microsoft/phi-3-mini-128k-instruct
     input: 0.1
@@ -3189,7 +3082,26 @@
     input: 0.2
     output: 0.2
     original_provider: meta-llama
-<<<<<<< HEAD
+  openai/gpt-4o:
+    id: openai/gpt-4o
+    input: 2.5
+    output: 10
+    original_provider: openai
+  gpt-4o:
+    id: openai/gpt-4o
+    input: 2.5
+    output: 10
+    original_provider: openai
+  openai/gpt-4o:extended:
+    id: openai/gpt-4o:extended
+    input: 6
+    output: 18
+    original_provider: openai
+  gpt-4o:extended:
+    id: openai/gpt-4o:extended
+    input: 6
+    output: 18
+    original_provider: openai
   openai/gpt-4o-2024-05-13:
     id: openai/gpt-4o-2024-05-13
     input: 5
@@ -3200,41 +3112,6 @@
     input: 5
     output: 15
     original_provider: openai
-=======
->>>>>>> 202c5645
-  openai/gpt-4o:
-    id: openai/gpt-4o
-    input: 2.5
-    output: 10
-    original_provider: openai
-  gpt-4o:
-    id: openai/gpt-4o
-    input: 2.5
-    output: 10
-    original_provider: openai
-  openai/gpt-4o:extended:
-    id: openai/gpt-4o:extended
-    input: 6
-    output: 18
-    original_provider: openai
-  gpt-4o:extended:
-    id: openai/gpt-4o:extended
-    input: 6
-    output: 18
-    original_provider: openai
-<<<<<<< HEAD
-=======
-  openai/gpt-4o-2024-05-13:
-    id: openai/gpt-4o-2024-05-13
-    input: 5
-    output: 15
-    original_provider: openai
-  gpt-4o-2024-05-13:
-    id: openai/gpt-4o-2024-05-13
-    input: 5
-    output: 15
-    original_provider: openai
->>>>>>> 202c5645
   meta-llama/llama-3-70b-instruct:
     id: meta-llama/llama-3-70b-instruct
     input: 0.3
@@ -3315,6 +3192,16 @@
     input: 2
     output: 6
     original_provider: mistralai
+  openai/gpt-4-turbo-preview:
+    id: openai/gpt-4-turbo-preview
+    input: 10
+    output: 30
+    original_provider: openai
+  gpt-4-turbo-preview:
+    id: openai/gpt-4-turbo-preview
+    input: 10
+    output: 30
+    original_provider: openai
   openai/gpt-3.5-turbo-0613:
     id: openai/gpt-3.5-turbo-0613
     input: 1
@@ -3324,16 +3211,6 @@
     id: openai/gpt-3.5-turbo-0613
     input: 1
     output: 2
-    original_provider: openai
-  openai/gpt-4-turbo-preview:
-    id: openai/gpt-4-turbo-preview
-    input: 10
-    output: 30
-    original_provider: openai
-  gpt-4-turbo-preview:
-    id: openai/gpt-4-turbo-preview
-    input: 10
-    output: 30
     original_provider: openai
   mistralai/mistral-small:
     id: mistralai/mistral-small
@@ -3485,6 +3362,16 @@
     input: 30
     output: 60
     original_provider: openai
+  openai/gpt-3.5-turbo:
+    id: openai/gpt-3.5-turbo
+    input: 0.5
+    output: 1.5
+    original_provider: openai
+  gpt-3.5-turbo:
+    id: openai/gpt-3.5-turbo
+    input: 0.5
+    output: 1.5
+    original_provider: openai
   openai/gpt-4:
     id: openai/gpt-4
     input: 30
@@ -3495,22 +3382,8 @@
     input: 30
     output: 60
     original_provider: openai
-  openai/gpt-3.5-turbo:
-    id: openai/gpt-3.5-turbo
-    input: 0.5
-    output: 1.5
-    original_provider: openai
-  gpt-3.5-turbo:
-    id: openai/gpt-3.5-turbo
-    input: 0.5
-    output: 1.5
-    original_provider: openai
 metadata:
-<<<<<<< HEAD
-  last_updated: '2025-11-12'
-=======
   last_updated: '2025-11-19'
->>>>>>> 202c5645
   source: https://openrouter.ai/api/v1/models
   notes: Auto-refreshed from OpenRouter models API
   version: auto